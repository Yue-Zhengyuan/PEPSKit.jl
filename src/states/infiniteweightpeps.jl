--- conflicted
+++ resolved
@@ -5,11 +5,7 @@
 Default type for PEPS bond weights with 2 virtual indices, conventionally ordered as: ``wt : WS ← EN``. 
 `WS`, `EN` denote the west/south, east/north spaces for x/y-weights on the square lattice, respectively.
 """
-<<<<<<< HEAD
-const PEPSWeight{T,S} = DiagonalTensorMap{T,S} where {T<:Number,S<:ElementarySpace}
-=======
 const PEPSWeight{T,S} = AbstractTensorMap{T,S,1,1}
->>>>>>> 72547471
 
 """
     struct SUWeight{E<:PEPSWeight}
@@ -162,43 +158,8 @@
 function InfiniteWeightPEPS(
     f, T, Pspace::S, Nspace::S, Espace::S=Nspace; unitcell::Tuple{Int,Int}=(1, 1)
 ) where {S<:ElementarySpace}
-<<<<<<< HEAD
-    vertices = InfinitePEPS(f, T, Pspace, Nspace, Espace; unitcell=unitcell).A
-    Nr, Nc = unitcell
-    weights = collect(
-        DiagonalTensorMap(id(d == 1 ? Espace : Nspace)) for
-        (d, r, c) in Iterators.product(1:2, 1:Nr, 1:Nc)
-    )
-    return InfiniteWeightPEPS(vertices, SUWeight(weights))
-end
-
-"""
-    InfiniteWeightPEPS(
-        f=randn, T=ComplexF64, Pspaces::M, Nspaces::M, [Espaces::M]
-    ) where {M<:AbstractMatrix{<:Union{Int,ElementarySpace}}}
-
-Create an InfiniteWeightPEPS by specifying the physical, north virtual and east virtual spaces
-of the PEPS vertex tensor at each site in the unit cell as a matrix.
-Each individual space can be specified as either an `Int` or an `ElementarySpace`.
-Bond weights are initialized as identity matrices of element type `Float64`. 
-"""
-function InfiniteWeightPEPS(
-    Pspaces::M, Nspaces::M, Espaces::M
-) where {M<:AbstractMatrix{<:Union{Int,ElementarySpace}}}
-    return InfiniteWeightPEPS(randn, ComplexF64, Pspaces, Nspaces, Espaces)
-end
-function InfiniteWeightPEPS(
-    f, T, Pspaces::M, Nspaces::M, Espaces::M=Nspaces
-) where {M<:AbstractMatrix{<:Union{Int,ElementarySpace}}}
-    vertices = InfinitePEPS(f, T, Pspaces, Nspaces, Espaces).A
-    Nr, Nc = size(vertices)
-    weights = collect(
-        DiagonalTensorMap(id(d == 1 ? Espaces[r, c] : Nspaces[r, c])) for
-        (d, r, c) in Iterators.product(1:2, 1:Nr, 1:Nc)
-=======
     return InfiniteWeightPEPS(
         f, T, fill(Pspace, unitcell), fill(Nspace, unitcell), fill(Espace, unitcell)
->>>>>>> 72547471
     )
 end
 
@@ -309,18 +270,6 @@
 Create `InfinitePEPS` from `InfiniteWeightPEPS` by absorbing bond weights into vertex tensors.
 """
 function InfinitePEPS(peps::InfiniteWeightPEPS)
-<<<<<<< HEAD
-    vertices = deepcopy(peps.vertices)
-    Nr, Nc = size(vertices)
-    for (r, c) in Iterators.product(1:Nr, 1:Nc)
-        for ax in 2:5
-            vertices[r, c] = absorb_weight(
-                vertices[r, c], r, c, ax, peps.weights; sqrtwt=true
-            )
-        end
-    end
-    return InfinitePEPS(vertices)
-=======
     Nr, Nc = size(peps)
     axs = Tuple(1:4)
     _alltrue = ntuple(Returns(true), 4)
@@ -330,7 +279,6 @@
             for r in 1:Nr, c in 1:Nc
         ),
     )
->>>>>>> 72547471
 end
 
 """
