--- conflicted
+++ resolved
@@ -44,16 +44,8 @@
         end
     end
     if GROUP == "ALL" || GROUP == "BONDENV"
-<<<<<<< HEAD
-        @time @safetestset "Positive-definite bond environment" begin
-            include("bondenv/positive.jl")
-        end
-        @time @safetestset "Iterative optimization after truncation" begin
-            include("bondenv/optimize.jl")
-=======
         @time @safetestset "Iterative optimization after truncation" begin
             include("bondenv/bond_truncate.jl")
->>>>>>> 72547471
         end
     end
     if GROUP == "ALL" || GROUP == "UTILITY"
