"""
    struct SequentialCTMRG <: CTMRGAlgorithm

CTMRG algorithm where the expansions and renormalization is performed sequentially
column-wise. This is implemented as a growing and projecting step to the left, followed by
a clockwise rotation (performed four times).

## Fields

$(TYPEDFIELDS)

## Constructors

    SequentialCTMRG(; kwargs...)

Construct a sequential CTMRG algorithm struct based on keyword arguments.
For a full description, see [`leading_boundary`](@ref). The supported keywords are:

* `tol::Real=$(Defaults.ctmrg_tol)`
* `maxiter::Int=$(Defaults.ctmrg_maxiter)`
* `miniter::Int=$(Defaults.ctmrg_miniter)`
* `verbosity::Int=$(Defaults.ctmrg_verbosity)`
* `trscheme::Union{TruncationScheme,NamedTuple}=(; alg::Symbol=:$(Defaults.trscheme))`
* `svd_alg::Union{<:SVDAdjoint,NamedTuple}`
* `projector_alg::Symbol=:$(Defaults.projector_alg)`
"""
struct SequentialCTMRG <: CTMRGAlgorithm
    tol::Float64
    maxiter::Int
    miniter::Int
    verbosity::Int
    projector_alg::ProjectorAlgorithm
end
function SequentialCTMRG(; kwargs...)
    return CTMRGAlgorithm(; alg=:sequential, kwargs...)
end

CTMRG_SYMBOLS[:sequential] = SequentialCTMRG

"""
    ctmrg_leftmove(col::Int, network, env::CTMRGEnv, alg::SequentialCTMRG)

Perform sequential CTMRG left move on the `col`-th column.
"""
function ctmrg_leftmove(col::Int, network, env::CTMRGEnv, alg::SequentialCTMRG)
    #=
        ----> left move
        C1 ← T1 ←   r-1
        ↓    ‖
        T4 = M ==   r
        ↓    ‖
        C4 → T3 →   r+1
        c-1  c 
    =#
    projectors, info = sequential_projectors(col, network, env, alg.projector_alg)
    env = renormalize_sequentially(col, projectors, network, env)
    return env, info
end

<<<<<<< HEAD
"""
    ctmrg_leftmove(col::Int, state, envs::CTMRGEnv, alg::SequentialCTMRG)

Perform sequential CTMRG left move on the `col`-th column.
"""
function ctmrg_leftmove(col::Int, state, envs::CTMRGEnv, alg::SequentialCTMRG)
    #=
        ----> left move
        C1 ← T1 ←   r-1
        ↓    ‖
        T4 = M ==   r
        ↓    ‖
        C4 → T3 →   r+1
        c-1  c 
    =#
    projectors, info = sequential_projectors(col, state, envs, alg.projector_alg)
    envs = renormalize_sequentially(col, projectors, state, envs)
    return envs, info
end

function ctmrg_iteration(state, envs::CTMRGEnv, alg::SequentialCTMRG)
    ϵ = zero(real(scalartype(state)))
    for _ in 1:4 # rotate
        for col in 1:size(state, 2) # left move column-wise
            envs, info = ctmrg_leftmove(col, state, envs, alg)
            ϵ = max(ϵ, info.err)
=======
function ctmrg_iteration(network, env::CTMRGEnv, alg::SequentialCTMRG)
    truncation_error = zero(real(scalartype(network)))
    condition_number = zero(real(scalartype(network)))
    for _ in 1:4 # rotate
        for col in 1:size(network, 2) # left move column-wise
            env, info = ctmrg_leftmove(col, network, env, alg)
            truncation_error = max(truncation_error, info.truncation_error)
            condition_number = max(condition_number, info.condition_number)
>>>>>>> 72547471
        end
        network = rotate_north(network, EAST)
        env = rotate_north(env, EAST)
    end
<<<<<<< HEAD
    return envs, (; err=ϵ)
=======
    return env, (; truncation_error, condition_number)
>>>>>>> 72547471
end

"""
    sequential_projectors(col::Int, network, env::CTMRGEnv, alg::ProjectorAlgorithm)
    sequential_projectors(coordinate::NTuple{3,Int}, network::InfiniteSquareNetwork, env::CTMRGEnv, alg::ProjectorAlgorithm)

Compute CTMRG projectors in the `:sequential` scheme either for an entire column `col` or
for a specific `coordinate` (where `dir=WEST` is already implied in the `:sequential` scheme).
"""
function sequential_projectors(col::Int, network, env::CTMRGEnv, alg::ProjectorAlgorithm)
    coordinates = eachcoordinate(env)[:, col]
    proj_and_info = dtmap(coordinates) do (r, c)
        trscheme = truncation_scheme(alg, env.edges[WEST, _prev(r, size(env, 2)), c])
        proj, info = sequential_projectors(
            (WEST, r, c), network, env, @set(alg.trscheme = trscheme)
        )
        return proj, info
    end
    return _split_proj_and_info(proj_and_info)
end
function sequential_projectors(
    coordinate::NTuple{3,Int}, network, env::CTMRGEnv, alg::HalfInfiniteProjector
)
    _, r, c = coordinate
    r′ = _prev(r, size(env, 2))
    Q1 = TensorMap(EnlargedCorner(network, env, (SOUTHWEST, r, c)), SOUTHWEST)
    Q2 = TensorMap(EnlargedCorner(network, env, (NORTHWEST, r′, c)), NORTHWEST)
    return compute_projector((Q1, Q2), coordinate, alg)
end
function sequential_projectors(
    coordinate::NTuple{3,Int}, network, env::CTMRGEnv, alg::FullInfiniteProjector
)
    rowsize, colsize = size(env)[2:3]
    coordinate_nw = _next_coordinate(coordinate, rowsize, colsize)
    coordinate_ne = _next_coordinate(coordinate_nw, rowsize, colsize)
    coordinate_se = _next_coordinate(coordinate_ne, rowsize, colsize)
    ec = (
        TensorMap(EnlargedCorner(network, env, coordinate_se), SOUTHEAST),
        TensorMap(EnlargedCorner(network, env, coordinate), SOUTHWEST),
        TensorMap(EnlargedCorner(network, env, coordinate_nw), NORTHWEST),
        TensorMap(EnlargedCorner(network, env, coordinate_ne), NORTHEAST),
    )
    return compute_projector(ec, coordinate, alg)
end

"""
    renormalize_sequentially(col::Int, projectors, network, env)

Renormalize one column of the CTMRG environment.
"""
function renormalize_sequentially(col::Int, projectors, network, env)
    corners = Zygote.Buffer(env.corners)
    edges = Zygote.Buffer(env.edges)

    for (dir, r, c) in eachcoordinate(network, 1:4)
        (c == col && dir in [SOUTHWEST, NORTHWEST]) && continue
        corners[dir, r, c] = env.corners[dir, r, c]
    end
    for (dir, r, c) in eachcoordinate(network, 1:4)
        (c == col && dir == WEST) && continue
        edges[dir, r, c] = env.edges[dir, r, c]
    end

    # Apply projectors to renormalize corners and edge
    for row in axes(env.corners, 2)
        C_southwest = renormalize_bottom_corner((row, col), env, projectors)
        corners[SOUTHWEST, row, col] = C_southwest / norm(C_southwest)

        C_northwest = renormalize_top_corner((row, col), env, projectors)
        corners[NORTHWEST, row, col] = C_northwest / norm(C_northwest)

        E_west = renormalize_west_edge((row, col), env, projectors, network)
        edges[WEST, row, col] = E_west / norm(E_west)
    end

    return CTMRGEnv(copy(corners), copy(edges))
end<|MERGE_RESOLUTION|>--- conflicted
+++ resolved
@@ -57,34 +57,6 @@
     return env, info
 end
 
-<<<<<<< HEAD
-"""
-    ctmrg_leftmove(col::Int, state, envs::CTMRGEnv, alg::SequentialCTMRG)
-
-Perform sequential CTMRG left move on the `col`-th column.
-"""
-function ctmrg_leftmove(col::Int, state, envs::CTMRGEnv, alg::SequentialCTMRG)
-    #=
-        ----> left move
-        C1 ← T1 ←   r-1
-        ↓    ‖
-        T4 = M ==   r
-        ↓    ‖
-        C4 → T3 →   r+1
-        c-1  c 
-    =#
-    projectors, info = sequential_projectors(col, state, envs, alg.projector_alg)
-    envs = renormalize_sequentially(col, projectors, state, envs)
-    return envs, info
-end
-
-function ctmrg_iteration(state, envs::CTMRGEnv, alg::SequentialCTMRG)
-    ϵ = zero(real(scalartype(state)))
-    for _ in 1:4 # rotate
-        for col in 1:size(state, 2) # left move column-wise
-            envs, info = ctmrg_leftmove(col, state, envs, alg)
-            ϵ = max(ϵ, info.err)
-=======
 function ctmrg_iteration(network, env::CTMRGEnv, alg::SequentialCTMRG)
     truncation_error = zero(real(scalartype(network)))
     condition_number = zero(real(scalartype(network)))
@@ -93,16 +65,11 @@
             env, info = ctmrg_leftmove(col, network, env, alg)
             truncation_error = max(truncation_error, info.truncation_error)
             condition_number = max(condition_number, info.condition_number)
->>>>>>> 72547471
         end
         network = rotate_north(network, EAST)
         env = rotate_north(env, EAST)
     end
-<<<<<<< HEAD
-    return envs, (; err=ϵ)
-=======
     return env, (; truncation_error, condition_number)
->>>>>>> 72547471
 end
 
 """
