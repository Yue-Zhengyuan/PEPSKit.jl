--- conflicted
+++ resolved
@@ -22,12 +22,8 @@
 @kwdef struct ALSTruncation
     trscheme::TruncationScheme
     maxiter::Int = 50
-<<<<<<< HEAD
-    tol::Float64 = 1e-15
+    tol::Float64 = 1.0e-15
     use_pinv::Bool = true
-=======
-    tol::Float64 = 1.0e-15
->>>>>>> af932723
     check_interval::Int = 0
 end
 
