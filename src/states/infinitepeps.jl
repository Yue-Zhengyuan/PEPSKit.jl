--- conflicted
+++ resolved
@@ -137,71 +137,10 @@
     return collect(Iterators.product(dirs, axes(A, 1), axes(A, 2)))
 end
 
-<<<<<<< HEAD
-## Math
-Base.:+(ψ₁::InfinitePEPS, ψ₂::InfinitePEPS) = InfinitePEPS(ψ₁.A + ψ₂.A)
-Base.:-(ψ₁::InfinitePEPS, ψ₂::InfinitePEPS) = InfinitePEPS(ψ₁.A - ψ₂.A)
-Base.:*(α::Number, ψ::InfinitePEPS) = InfinitePEPS(α * ψ.A)
-Base.:/(ψ::InfinitePEPS, α::Number) = InfinitePEPS(ψ.A / α)
-LinearAlgebra.dot(ψ₁::InfinitePEPS, ψ₂::InfinitePEPS) = dot(ψ₁.A, ψ₂.A)
-LinearAlgebra.norm(ψ::InfinitePEPS) = norm(ψ.A)
-
-## (Approximate) equality
-function Base.:(==)(ψ₁::InfinitePEPS, ψ₂::InfinitePEPS)
-    return all(zip(ψ₁.A, ψ₂.A)) do (p₁, p₂)
-        return p₁ == p₂
-    end
-end
-function Base.isapprox(ψ₁::InfinitePEPS, ψ₂::InfinitePEPS; kwargs...)
-    return all(zip(ψ₁.A, ψ₂.A)) do (p₁, p₂)
-        return isapprox(p₁, p₂; kwargs...)
-    end
-end
-
-# Used in _scale during OptimKit.optimize
-function LinearAlgebra.rmul!(ψ::InfinitePEPS, α::Number)
-    rmul!(ψ.A, α)
-    return ψ
-end
-
-# Used in _add during OptimKit.optimize
-function LinearAlgebra.axpy!(α::Number, ψ₁::InfinitePEPS, ψ₂::InfinitePEPS)
-    ψ₂.A .+= α * ψ₁.A
-    return ψ₂
-end
-
-# VectorInterface
-VectorInterface.zerovector(x::InfinitePEPS) = InfinitePEPS(zerovector(x.A))
-
-# Rotations
-Base.rotl90(t::InfinitePEPS) = InfinitePEPS(rotl90(rotl90.(t.A)))
-Base.rotr90(t::InfinitePEPS) = InfinitePEPS(rotr90(rotr90.(t.A)))
-Base.rot180(t::InfinitePEPS) = InfinitePEPS(rot180(rot180.(t.A)))
-
-"""
-    mirror_antidiag(peps::InfinitePEPS)
-
-Mirror the unit cell of an iPEPS by its anti-diagonal line.
-"""
-function mirror_antidiag(peps::InfinitePEPS)
-    A2 = mirror_antidiag(peps.A)
-    for (i, t) in enumerate(A2)
-        A2[i] = permute(t, ((1,), (3, 2, 5, 4)))
-    end
-    return InfinitePEPS(A2)
-end
-
-# Chainrules
-function ChainRulesCore.rrule(
-    ::typeof(Base.getindex), state::InfinitePEPS, row::Int, col::Int
-)
-    pepstensor = state[row, col]
-=======
 ## Spaces
 
 virtualspace(n::InfinitePEPS, r::Int, c::Int, dir) = virtualspace(n[r, c], dir)
 physicalspace(n::InfinitePEPS, r::Int, c::Int) = physicalspace(n[r, c])
->>>>>>> 72547471
 
 ## InfiniteSquareNetwork interface
 
